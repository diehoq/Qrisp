--- conflicted
+++ resolved
@@ -21,16 +21,21 @@
 from qrisp.qaoa import QAOAProblem, RZ_mixer, approximation_ratio, create_min_set_cover_mixer, create_min_set_cover_cl_cost_function, min_set_cover_init_function
 import itertools
 
-<<<<<<< HEAD
+
 def test_QAOAminSetCover():
 
+    sets = [{0,1,2,3},{1,5,6,4},{0,2,6,3,4,5},{3,4,0,1},{1,2,3,0},{1}]
+    universe = set.union(*sets)
+    qarg = QuantumVariable(len(sets))
 
-    """
-    This is an example of the minSetCoer QAOA solution
-    the problem is structured as follows:
-    > Given a universe [n] and m subsets S (S_j in S, S_j is subset of [n]), find the minimum cardinality subcollection S' (S' is subset of S) s.t. their union recovers [n]. 
+    qaoa_min_set_cover = QAOAProblem(cost_operator=RZ_mixer, 
+                                    mixer= create_min_set_cover_mixer(sets, universe), 
+                                    cl_cost_function=create_min_set_cover_cl_cost_function(sets, universe),
+                                    init_function=min_set_cover_init_function)
+    results = qaoa_min_set_cover.run(qarg=qarg, depth=5)
 
-    We will not stick to mathematical assignment of variable names. 
+    cl_cost = create_min_set_cover_cl_cost_function(sets, universe)
+
 
     """
 
@@ -65,25 +70,32 @@
             res = tuple(set(res+ tuple(seto))) 
         if res == universe:
             obj += len(intlist)
-=======
->>>>>>> 4d9efbd7
 
-def test_QAOAminSetCover():
+        return obj
 
-    sets = [{0,1,2,3},{1,5,6,4},{0,2,6,3,4,5},{3,4,0,1},{1,2,3,0},{1}]
-    universe = set.union(*sets)
-    qarg = QuantumVariable(len(sets))
+    # test if cost_func functions for all items . 
+    for state in InitTest.keys():
+        if testCostFun(state=state, universe = sol) > 0:
+            intlist = [s for s in range(len(list(state))) if list(state)[s] == "1"]
+            sol_sets = [examplesets[index] for index in intlist]
+            res = ()
+            for seto in sol_sets:
+                res = tuple(set(res+ tuple(seto))) 
+            assert sol == res
 
-    qaoa_min_set_cover = QAOAProblem(cost_operator=RZ_mixer, 
-                                    mixer= create_min_set_cover_mixer(sets, universe), 
-                                    cl_cost_function=create_min_set_cover_cl_cost_function(sets, universe),
-                                    init_function=min_set_cover_init_function)
-    results = qaoa_min_set_cover.run(qarg=qarg, depth=5)
+    
 
-    cl_cost = create_min_set_cover_cl_cost_function(sets, universe)
+    #print the ideal solutions
+    #print("5 most likely Solutions") 
+    maxfive = sorted(InitTest, key=InitTest.get, reverse=True)[:5]
+    for name in InitTest.keys():  # for name, age in dictionary.iteritems():  (for Python 2.x)
+        if name in maxfive:
+            print(name)
+            print(testCostFun(name, universe=sol))  
 
-    # find optimal solution by brute force    
-    temp_binStrings = list(itertools.product([1,0], repeat=len(sets)))
+    #find ideal solution by brute force    
+    temp_binStrings = list(itertools.product([1,0], repeat=len(examplesets)))
+
     binStrings = ["".join(map(str, item))  for item in temp_binStrings]
     
     min = len(sets)
@@ -95,47 +107,6 @@
             min_index = index
 
     optimal_sol = binStrings[min_index]
-<<<<<<< HEAD
-    print("optimal solution")
-    print(optimal_sol)
-
-
-    # write approximation ratio test
-    # metric_dict ={}
-    # metric_dict["counts"] = InitTest
-    # metric_dict["cost_func"] = minSetCoverclCostfct(sets=examplesets,universe = sol)
-    # metric_dict["optimal_sol"] = optimal_sol
-    
-    # print(approximation_ratio(metric_dict))
-    #assert 0 < approximation_ratio(metric_dict)<= 3  
-
-    import numpy as np
-
-    randInteg = np.random.randint(4,8)
-    
-    randInteg2 = np.random.randint(0,1)
-    
-    sol = tuple(range(randInteg))
-    if randInteg2 == 0:
-        examplesets = [sol,sol[0:randInteg-3],sol[randInteg-3:randInteg-1],sol[randInteg-1:]] 
-    else:
-        print(randInteg)
-        examplesets = [[index] for index in range(randInteg)]
-
-    # assign the operators
-    cost_fun = minSetCoverclCostfct(sets=examplesets,universe=sol)
-    mixerOp = RZ_mixer
-    costOp = minSetCoverCostOp(sets=examplesets, universe=sol)
-
-    #initialize the qarg
-    qarg2 = QuantumVariable(len(examplesets))
-
-    # run the qaoa
-    QAOAinstance = QAOAProblem(cost_operator=costOp ,mixer= mixerOp, cl_cost_function=cost_fun)
-    QAOAinstance.set_init_function(init_function=init_state)
-    InitTest = QAOAinstance.run(qarg=qarg2, depth=5, mes_kwargs = {"shots" : 100000})
-=======
->>>>>>> 4d9efbd7
 
     # approximation ratio test
     assert approximation_ratio(results, optimal_sol, cl_cost)>=0.5
